--- conflicted
+++ resolved
@@ -12,14 +12,12 @@
 
 import numpy as np
 import pandas as pd
-<<<<<<< HEAD
+from os import listdir
+
 from .iotools import save_df_to_csv
 from .timeseries_tools import fill_gaps
-=======
-from iotools import save_df_to_csv
-from timeseries_tools import fill_gaps
-from os import listdir
->>>>>>> e61371a6
+
+
 
 direc = "C:/Users/L1656/Documents/Git_repos/pyAPES/"
 
