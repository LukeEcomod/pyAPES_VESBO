--- conflicted
+++ resolved
@@ -40,11 +40,7 @@
                'type': 'Equilibrium', #'Richards',  # solution approach 'Equilibrium' for equilibrium approach else solves flow using Richards equation
                'pond_storage_max': 0.05,  #  maximum pond depth [m]
                'initial_condition': {  # (dict) initial conditions
-<<<<<<< HEAD
-                       'ground_water_level': -0.2,  # groundwater depth [m]
-=======
                        'ground_water_level': -2.0,  # groundwater depth [m]
->>>>>>> e0b0e89f
                        'pond_storage': 0.  # initial pond depth at surface [m]
                        },
                'lower_boundary': {  # lower boundary condition (type, value, depth)
