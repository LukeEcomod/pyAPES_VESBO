--- conflicted
+++ resolved
@@ -1,10 +1,7 @@
 # -*- coding: utf-8 -*-
 """
-<<<<<<< HEAD
-Soil parameters
-=======
 Soil submodel parameters
->>>>>>> 9a8bf59f
+
 """
 
 """ grid and soil properties (now from VT, except pF parameters of first layer..)"""
@@ -53,11 +50,7 @@
                        'depth': -2.0
                        },
                'drainage_equation': {  # drainage equation and drainage parameters
-<<<<<<< HEAD
-                       'type': 'Hooghoudt',  # 
-=======
                        'type': 'Hooghoudt',  #
->>>>>>> 9a8bf59f
                        'depth': 1.0,  # drain depth [m]
                        'spacing': 45.0,  # drain spacing [m]
                        'width': 1.0,  # drain width [m]
