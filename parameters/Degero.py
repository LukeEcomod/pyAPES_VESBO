--- conflicted
+++ resolved
@@ -19,13 +19,8 @@
 
 gpara = {
     'dt' : 1800.0,  # timestep in forcing data file [s]
-<<<<<<< HEAD
     'start_time' : "2015-06-01",  # start time of simulation [yyyy-mm-dd]
-    'end_time' : "2015-09-01",  # end time of simulation [yyyy-mm-dd]
-=======
-    'start_time' : "2016-06-01",  # start time of simulation [yyyy-mm-dd]
-    'end_time' : "2016-06-15",  # end time of simulation [yyyy-mm-dd]
->>>>>>> 21b225c3
+    'end_time' : "2015-10-01",  # end time of simulation [yyyy-mm-dd]
     'forc_filename' : "Degero/Degero_forcing_2014-2016.dat",  # forcing data file*
     'results_directory':'results/Degero/'
 }
