--- conflicted
+++ resolved
@@ -108,11 +108,8 @@
                        'ground': SWb[0] + SWd[0],
                        'up': SWu,
                        'down': SWb + SWd}
-<<<<<<< HEAD
-=======
 
             # ADD OTHER MODELS??
->>>>>>> 9a8bf59f
 
             return results
 
