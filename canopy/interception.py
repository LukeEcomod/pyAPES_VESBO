# -*- coding: utf-8 -*-
"""
.. module: interception
    :synopsis: APES-model component
.. moduleauthor:: Kersti Haahti

Describes interteption in multilayer canopy.
Based on MatLab implementation by Samuli Launiainen.

Created on Thu Mar 01 13:21:29 2018

Note:
    migrated to python3
    - absolute imports
    - in for-loop range() does not need to be wrapped in list()

References:
Tanaka, K., 2002. Multi-layer model of CO2 exchange in a plant community
coupled with the water budget of leaf surfaces. Ecological Modelling, 147(1), pp.85-104.
"""

import numpy as np
eps = np.finfo(float).eps  # machine epsilon
from .micromet import e_sat, leaf_boundary_layer_conductance
from .constants import WATER_DENSITY, MOLAR_MASS_H2O, SPECIFIC_HEAT_AIR, DEG_TO_KELVIN, EPS

import logging
logger = logging.getLogger(__name__)

class Interception(object):
    r"""Describes interteption in multilayer canopy.
    """
    def __init__(self, p, LAIz):
        r""" Initializes interception object.
        Args:
            p (dict):
                'wmax': maximum interception storage capacity for rain [m per unit of LAI]
                'wmaxsnow': maximum interception storage capacity for snow [m per unit of LAI]
                'Tmin': temperature below which all is snow [degC]
                'Tmax': temperature above which all is water [degC]
                'w_ini': initial canopy storage [m]
            LAIz (array): leaf area index per canopy layer [m\ :sup:`2`\ m\ :sup:`-2`\]
        Returns:
            self (object)
        """
        # parameters:
        # maximum storage capacities [m per unit of LAI]
        self.wmax = p['wmax']  # for rainfall
        self.wmaxsnow = p['wmaxsnow']  # for snowfall
        # quality of precipitation [degC]
        self.Tmin = p['Tmin']
        self.Tmax = p['Tmax']

        # initial state
        self.W = np.minimum(p['w_ini'], p['wmax'] * LAIz)

        self.update()

<<<<<<< HEAD
    def run(self, dt, forcing, parameters, controls):
=======
    def run(self, dt, H2O, U, T, forcing, lt):
>>>>>>> 6252468a
        r""" Computes interception and unloading of rain or snow,
        evaporation and condensation are computed based on wet leaf water balance.

        Rate of change of water stored at each canopy layer (W) is as in Tanaka, 2002:
            (1) dW(z)/dt = F(1-W(z)/Wmax(z))I(z) - (W(z)/Wmax(z))E(z), I(z)=dPrec/dz=Fa(z)dz(1-W(z)/Wmax(z))Prec(z+dz) when E>0 (evaporation)
            (2) dW(z)/dt = (1-W(z)/Wmax(z))(FI(z)-E(z)), I(z)=dPrec/dz=Fa(z)dz(1-W(z)/Wmax(z))Prec(z+dz) + a(z)dz(W(z)/Wmax(z))E(z) when E<0(condensation)
        a(z) is one-sided plant area density (m2m-3), F fraction of leaf area (0-1)
        perpendicular to Prec and Wmax(z) maximum water storage (mm) at each layer.

        Args:
            dt: timestep [s]
            forcing (dict):
                'net_lw_leaf' (array): net radiation balance at each layer [W m\ :sup:`-2`\]
                'sw_absorbed' (array): absorbed shortwave radiation at each layer [W m\ :sup:`-2`\]
                'precipitation' (float): precipitation rate above canopy [m s\ :sup:`-1`\]
                'air_pressure' (float): ambient pressure [Pa]
                'leaf_temperature' (array): average leaf temperature used in LW computation [degC]
                'radiative_conductance' (array): radiative conductance [mol m-2 s-1]
                'h2o' (array): [mol mol-1]
                'wind_speed' (array): [m s-1]
                'air_temperature' (array): [degC]
            parameters (dict):
                LAIz (array): leaf area index per canopy layer [m\ :sup:`2`\ m\ :sup:`-2`\]
<<<<<<< HEAD
            controls (dict):
                'energy_balance': boolean
=======
                Rabs (array): net radiation balance at each layer [W m\ :sup:`-2`\]
                Prec (float): precipitation rate above canopy [m s\ :sup:`-1`\]
                P (float): ambient pressure [Pa]
                Ebal (bool): solve wet leaf energy balance
                Tl_ave (array): average leaf temperature used in LW computation [degC]
                gr (array): radiative conductance [mol m-2 s-1]
            lt: leaf length scale for aerodynamic resistance [m]
                NOTE: seems that lt order of 1-10 cm is appropriate for pine evaporation
>>>>>>> 6252468a
        Returns:
            df: fraction of dry leaves per layer [-]
            Trfall_rain: throughfall as rainfall [m]
            Trfall_snow: throughfall as snowfall [m]
            Interc: interception [m]
            Evap: evaporation from canopy store [m]
            Cond: condesation [m]
            dqsource: H2O source from each layer [mol m-2(ground) s-1]
            dtsource: heat source from each layer [W m-2(ground)]
            frsource: fr source [W m-2(ground)]
            LE: latent heat flux from each layer [W m-2(ground)]
            Tl_wet: wet leaf temperature [degC]
            MBE: water closure [m]
        """
        lt = np.maximum(EPS, lt)

        Prec = forcing['precipitation']
        P = forcing['air_pressure']
        Tl_ave = forcing['leaf_temperature']
        H2O = forcing['h2o']
        U = forcing['wind_speed']
        T = forcing['air_temperature']
        LAIz = parameters['LAIz']

        Ebal = controls['energy_balance']

        if controls['energy_balance']:
            gr = forcing['lw_radiative_conductance']
            Rabs = (forcing['sw_absorbed'] +
                    forcing['net_lw_leaf'])
        else:
            gr = 0.0
        # number of canopy layers
        N = len(LAIz)
        ic = np.where(LAIz > 0)

        # initial guess for wet leaf temperature
        Tl_wet = self.Tl_wet.copy()
        Told = Tl_wet.copy()

        # latent heat of vaporization/sublimation at temperature T [J/mol]
        L = latent_heat(T) * MOLAR_MASS_H2O

        # Leaf orientation factor with respect to incident Prec; assumed to be 1 when Prec is in vertical  -- into parameters!
        F = 0.5 # for randomdly oriented leaves

        # --- state of precipitation (uses fW[-1] in end of code)---
        # fraction as water [-]
        fW = np.ones(N)
        ix = np.where(T < self.Tmin)
        fW[ix] = 0.0
        ix = np.where((T >= self.Tmin) & (T <= self.Tmax))
        fW[ix] = (T[ix] - self.Tmin) / (self.Tmax - self.Tmin)

        # maximum interception storage capacities layerwise [m]
        Wmax = (fW * self.wmax + (1 - fW) * self.wmaxsnow) * LAIz + eps

#        # boundary layer conductances for H2O and heat [mol m-2 s-1]
#        gb_h, _, gb_v = leaf_boundary_layer_conductance(U, lt, T, 0.0, P)  # OK to assume dt = 0.0?? convergence problems otherwise

        # vapor pressure deficit between leaf and air, and slope of vapor pressure curve at T
        es, s = e_sat(Tl_wet)
        Dleaf = es / P - H2O  #np.maximum(0.0, es / P - H2O)  # [mol/mol]
        s = s / P  # [mol/mol/degC]
    
        """ --- wet Leaf temperature --- """
        itermax = 20
        err = 999.0
        iterNo = 0
        while err > 0.01 and iterNo < itermax:
            iterNo += 1
            
            # boundary layer conductances for H2O and heat [mol m-2 s-1]
            gb_h, _, gb_v = leaf_boundary_layer_conductance(U, lt, T, 0.5*(Tl_wet + Told) - T, P)  # OK to assume dt = 0.0?? convergence problems otherwise

            Told = Tl_wet.copy()

            if Ebal:
                # solve leaf temperature [degC]
                Tl_wet[ic] = (Rabs[ic] + SPECIFIC_HEAT_AIR*gr[ic]*Tl_ave[ic] + SPECIFIC_HEAT_AIR*gb_h[ic]*T[ic] - L[ic]*gb_v[ic]*Dleaf[ic]
                  + L[ic]*s[ic]*gb_v[ic]*Told[ic]) / (SPECIFIC_HEAT_AIR*(gr[ic] + gb_h[ic]) + L[ic]*s[ic]*gb_v[ic])
                err = np.nanmax(abs(Tl_wet - Told))

                if (err < 0.01 or iterNo == itermax) and abs(np.mean(T) - np.mean(Tl_wet)) > 20.0:
                    logger.debug('%s (iteration %s:%s) Unrealistic wet leaf temperature %.2f set to air temperature %.2f, %.2f, %.2f, %.2f',
                         forcing['date'],
                         forcing['iteration'], iterNo,
                         np.mean(Tl_wet), np.mean(T),
                         np.mean(forcing['radiation']['LW']['net_leaf']), np.mean(Tl_ave), np.mean(self.Tl_wet))
                    Tl_wet = T.copy()

                elif iterNo == itermax:
                    logger.debug('%s (iteration %s) Maximum number of iterations reached: Tl_wet = %.2f, err = %.2f',
                             forcing['date'],
                             forcing['iteration'],
                             np.mean(Tl_wet), err)

                es, s = e_sat(Tl_wet)
                Dleaf = es / P - H2O  #np.maximum(0.0, es / P - H2O)  # [mol/mol]
                s = s / P  # [mol/mol/degC]

            else:
                err = 0.0

        # --- energy and water fluxes for wet leaf ---
        # or sublimation/deposition ????????? GITHUB SPATHY!!

    # sensible heat flux [W m-2(wet leaf)]
        Hw = SPECIFIC_HEAT_AIR * gb_h * (Tl_wet - T)
        # non-isothermal radiative flux [W m-2 (wet leaf)]???
        Frw = SPECIFIC_HEAT_AIR * gr *(Tl_wet - Tl_ave)
        # evaporation rate from wet leaf [m/s] (negative for condensation)
        Ep = gb_v * Dleaf * MOLAR_MASS_H2O / WATER_DENSITY

        # Assume no evaporation during rain when energy balance not solved
        if Ebal==False and Prec > 0.0:
            Ep = np.zeros(N)

        # --- canopy water storage change ---
        W = self.oldW.copy()  # layerwise canopy storage [m]

        # Unloading in canopy, ensures also that seasonal
        # LAI development does not mess up computations
        for n in reversed(range(N)):  # start from highest grid point
            Unload = max(W[n] - Wmax[n], 0.0)  # unloading from layer n
            W[n] -= Unload  # update storage of layer n
            if n != 0:
                W[n-1] += Unload  # unloading added to layer below (if not lower layer)
        # Unload = unloading below canopy [m]

        # timestep subdivision to calculate change in canopy water store, no impact??
        Nsteps = 1  # number of subtimesteps
        subdt = dt / Nsteps  # [s]

        # initiate cumulative variables
        Interc = np.zeros(N)  # interception [m]
        Evap = np.zeros(N)  # evaporation [m]
        Cond = np.zeros(N)  # condesation [m]
        Heat = np.zeros(N)  # sensible heat flux [W m-2(ground)]
        LE = np.zeros(N)  # latent heat flux [W m-2(ground)]
        Fr = np.zeros(N)  # sensible heat flux [W m-2(ground)]
        wf = np.zeros(N)  # wetness ratio
        Trfall = 0.0  # throughfall below canopy [m]

        if Prec > 0 or np.any(np.less(Ep, 0)) or np.any(np.greater(W, 0)):
            for t in range(Nsteps):
                Ir = np.zeros(N)  # interception rate [m/s]
                dW = np.zeros(N)  # change in storage [m]
                P = np.zeros(N+1)  # precipitation rate to layer [m/s]
                P[-1] = Prec  # above canopy equals precipitation rate [m/s]
                for n in reversed(range(N)):  # start from highest grid point
                    if Ep[n] >= 0:  # evaporation case
                        # change in storage [m]
                        dW[n] = (F * P[n+1] / (F * P[n+1] + Ep[n] + eps) * Wmax[n] - W[n]) \
                                * (1.0 - np.exp(-(F * P[n+1] + Ep[n]) * LAIz[n] * subdt / Wmax[n]))
                        # wetness ration in layer
                        if LAIz[n] > 0 and P[n+1] + Ep[n] > 0:
                            wf[n] = (F * P[n+1] - dW[n] / (LAIz[n] * subdt)) / (F * P[n+1] + Ep[n])
                        else:
                            wf[n] = 0.0
                        # interception rate in layer [m/s]
                        Ir[n] = F * (1 - wf[n]) * LAIz[n] * P[n+1]
                        # drainage rate from layer [m/s]
                        P[n] = P[n+1] - Ir[n]
                        # evaporation from layer [m]
                        Evap[n] += wf[n] * LAIz[n] * Ep[n] * subdt
                    else:  # condensation case
                        # change in storage [m]
                        dW[n] = (Wmax[n] - W[n]) \
                                * (1.0 - np.exp(-(F * P[n+1] - Ep[n]) * LAIz[n] * subdt / Wmax[n]))
                        # wetness ration in layer
                        if LAIz[n] > 0 and P[n+1] - Ep[n] > 0:
                            wf[n] = (F * P[n+1] - Ep[n] - dW[n] / (LAIz[n] * subdt)) / (F * P[n+1] - Ep[n])
                        else:
                            wf[n] = 0.0
                        # interception rate in layer [m/s]
                        Ir[n] = F * (1 - wf[n]) * LAIz[n] * P[n+1]
                        # drainage rate from layer [m/s] (incl. increase by condensation drip)
                        P[n] = P[n+1] - Ir[n] - wf[n] * LAIz[n] * Ep[n]
                        # Condensation [m] (incl. condenstation to dry leaf and drip from wet leaf)
                        Cond[n] += LAIz[n] * Ep[n] * subdt
                # ! condensation to dry leaf part not accounted for  in energy balance here but in dry leaf module 
                # Sensible heat flux [W m-2(ground)] * subdt
                Heat += wf * LAIz * Hw * subdt
                # radiative flux [W m-2(ground)] * subdt
                Fr += wf * LAIz * Frw * subdt
#                LE += wf * LAIz * Ep / MOLAR_MASS_H2O * WATER_DENSITY * L * subdt
                # update storage [m]
                W += dW
                # interception and throughfall [m]
                Interc += Ir * subdt
                Trfall += P[0] * subdt

        # throughfall to field layer or snowpack
        Trfall = Trfall + Unload
        Trfall_rain = fW[-1] * Trfall  # accoording to above canopy temperature
        Trfall_snow = (1 - fW[-1]) * Trfall

        # H20 source/sink per ground area due to evaporation and condensation [mol m-2 s-1]
        dqsource = (Evap + Cond) / dt / MOLAR_MASS_H2O * WATER_DENSITY

        if sum(W) < eps:
            W *= 0.0

        # dry canopy fraction
#        df = 1.0 - np.where(Ep >= 0, wf, 1.0)
        df = 1.0 - wf

        # update state variables
        self.W = W
        self.Tl_wet = Tl_wet
        self.df = df

        # mass-balance error [m] ! self.W is old storage
        water_closure = sum(self.W) - sum(self.oldW) - (Prec * dt - sum(Evap) - sum(Cond) - (Trfall_rain + Trfall_snow))

        fluxes = {'throughfall': (Trfall_rain + Trfall_snow) / dt,
                  'throughfall_rain': Trfall_rain / dt,
                  'throughfall_snow': Trfall_snow / dt,
                  'interception': sum(Interc) / dt,
                  'evaporation': sum(Evap) / dt,
                  'condensation': sum(Cond) / dt,
                  'water_closure': water_closure / dt,
                  'sources': {'h2o': dqsource,
                              'sensible_heat': Heat / dt,
                              'fr': Fr / dt,
                              'latent_heat': dqsource * L}
                  }
        return fluxes

    def update(self):
        """Updates interception storage W to old W
        """

        self.oldW = self.W.copy()

def latent_heat(T):
    """
    Computes latent heat of vaporization or sublimation [J/kg]
    Args:
        T: ambient air temperature [degC]
    Returns:
        L: latent heat of vaporization or sublimation depending on 'type'[J/kg]
    """
    # latent heat of vaporizati [J/kg]
    Lv = 1e3 * (3147.5 - 2.37 * (T + DEG_TO_KELVIN))
    # latent heat sublimation [J/kg]
    Ls = Lv + 3.3e5
    L = np.where(T < 0, Ls, Lv)
    return L<|MERGE_RESOLUTION|>--- conflicted
+++ resolved
@@ -56,11 +56,7 @@
 
         self.update()
 
-<<<<<<< HEAD
     def run(self, dt, forcing, parameters, controls):
-=======
-    def run(self, dt, H2O, U, T, forcing, lt):
->>>>>>> 6252468a
         r""" Computes interception and unloading of rain or snow,
         evaporation and condensation are computed based on wet leaf water balance.
 
@@ -84,19 +80,10 @@
                 'air_temperature' (array): [degC]
             parameters (dict):
                 LAIz (array): leaf area index per canopy layer [m\ :sup:`2`\ m\ :sup:`-2`\]
-<<<<<<< HEAD
+                leaf_length (array): leaf length scale for aerodynamic resistance [m]
             controls (dict):
                 'energy_balance': boolean
-=======
-                Rabs (array): net radiation balance at each layer [W m\ :sup:`-2`\]
-                Prec (float): precipitation rate above canopy [m s\ :sup:`-1`\]
-                P (float): ambient pressure [Pa]
-                Ebal (bool): solve wet leaf energy balance
-                Tl_ave (array): average leaf temperature used in LW computation [degC]
-                gr (array): radiative conductance [mol m-2 s-1]
-            lt: leaf length scale for aerodynamic resistance [m]
-                NOTE: seems that lt order of 1-10 cm is appropriate for pine evaporation
->>>>>>> 6252468a
+
         Returns:
             df: fraction of dry leaves per layer [-]
             Trfall_rain: throughfall as rainfall [m]
@@ -111,7 +98,7 @@
             Tl_wet: wet leaf temperature [degC]
             MBE: water closure [m]
         """
-        lt = np.maximum(EPS, lt)
+        lt = np.maximum(EPS, parameters['leaf_length'])
 
         Prec = forcing['precipitation']
         P = forcing['air_pressure']
@@ -181,17 +168,14 @@
                 err = np.nanmax(abs(Tl_wet - Told))
 
                 if (err < 0.01 or iterNo == itermax) and abs(np.mean(T) - np.mean(Tl_wet)) > 20.0:
-                    logger.debug('%s (iteration %s:%s) Unrealistic wet leaf temperature %.2f set to air temperature %.2f, %.2f, %.2f, %.2f',
-                         forcing['date'],
-                         forcing['iteration'], iterNo,
+                    logger.debug(controls['logger_info'] + ',%s Unrealistic wet leaf temperature %.2f set to air temperature %.2f, %.2f, %.2f, %.2f',
+                         iterNo,
                          np.mean(Tl_wet), np.mean(T),
                          np.mean(forcing['radiation']['LW']['net_leaf']), np.mean(Tl_ave), np.mean(self.Tl_wet))
                     Tl_wet = T.copy()
 
                 elif iterNo == itermax:
-                    logger.debug('%s (iteration %s) Maximum number of iterations reached: Tl_wet = %.2f, err = %.2f',
-                             forcing['date'],
-                             forcing['iteration'],
+                    logger.debug(controls['logger_info'] + ' Maximum number of iterations reached: Tl_wet = %.2f, err = %.2f',
                              np.mean(Tl_wet), err)
 
                 es, s = e_sat(Tl_wet)
