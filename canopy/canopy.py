--- conflicted
+++ resolved
@@ -109,17 +109,10 @@
         self.Switch_WMA = cpara['ctr']['WMA']
         self.Switch_Ebal = cpara['ctr']['Ebal']
 
-<<<<<<< HEAD
-        # logger.info('Eflow: %s, WMA: %s, Ebal: %s',
-        #             self.Switch_Eflow,
-        #             self.Switch_WMA,
-        #             self.Switch_Ebal)
-=======
         logger.info('Eflow: %s, WMA: %s, Ebal: %s',
                     self.Switch_Eflow,
                     self.Switch_WMA,
                     self.Switch_Ebal)
->>>>>>> 6252468a
 
         # --- Plant types (with phenoligical models) ---
         ptypes = []
@@ -340,11 +333,16 @@
                 })
 
             interception_params = {
-                'LAIz': self.lad * self.dz
+                'LAIz': self.lad * self.dz,
+                'leaf_length': self.leaf_length
             }
 
             interception_controls = {
-                'energy_balance': self.Switch_Ebal
+                'energy_balance': self.Switch_Ebal,
+                'logger_info': 'date: {} iteration: {}'.format(
+                    parameters['date'],
+                    iter_no
+                )
             }
 
             if self.Switch_Ebal:
@@ -355,19 +353,12 @@
                 })
 
             wetleaf_fluxes = self.interception.run(
-<<<<<<< HEAD
                 dt=dt,
                 forcing=interception_forcing,
                 parameters=interception_params,
                 controls=interception_controls
             )
 
-=======
-                    dt=dt,
-                    H2O=H2O, U=U, T=T,
-                    forcing=forcing,
-                    lt=self.leaf_length)
->>>>>>> 6252468a
             # dry leaf fraction
             df = self.interception.df
 
@@ -449,7 +440,7 @@
 
             ff_params = {
                 'height': self.z[1],  # height to first calculation node
-                'depth': parameters['depth'],
+                'soil_depth': parameters['soil_depth'],
                 'nsteps': 20,
                 'soil_hydraulic_conductivity': parameters['soil_hydraulic_conductivity'],
                 'soil_thermal_conductivity': parameters['soil_thermal_conductivity'],
@@ -517,18 +508,18 @@
 
                     if (any(np.isnan(T)) or any(np.isnan(H2O)) or any(np.isnan(CO2))):
                         logger.debug('%s Solution of profiles blowing up, T nan %s, H2O nan %s, CO2 nan %s',
-                                         forcing['date'],
+                                         parameters['date'],
                                          any(np.isnan(T)), any(np.isnan(H2O)), any(np.isnan(CO2)))
                     elif max(err_t, err_h2o, err_co2, err_Tl, err_Ts) < 0.05:
                         if max(err_t, err_h2o, err_co2, err_Tl, err_Ts) > 0.01:
                             logger.debug('%s Maximum iterations reached but error tolerable < 0.05',
-                                         forcing['date'])
+                                         parameters['date'])
                         break
 
                     Switch_WMA = True  # if no convergence, re-compute with WMA -assumption
 
                     logger.debug('%s Switched to WMA assumption: err_T %.4f, err_H2O %.4f, err_CO2 %.4f, err_Tl %.4f, err_Ts %.4f',
-                                 forcing['date'],
+                                 parameters['date'],
                                  err_t, err_h2o, err_co2, err_Tl, err_Ts)
 
                     # reset values
@@ -562,8 +553,8 @@
 
         if self.Switch_Ebal:
             # energy closure of canopy  -- THIS IS EQUAL TO frsource (the error caused by linearizing sigma*ef*T^4)
-            energy_closure =  sum((forcing['radiation']['SW_absorbed'] +
-                                   forcing['radiation']['LW']['net_leaf']) * self.lad * self.dz) - (  # absorbed radiation
+            energy_closure =  sum((radiation_profiles['sw_absorbed'] +
+                                   radiation_profiles['lw']['net_leaf']) * self.lad * self.dz) - (  # absorbed radiation
                               sum(sources['sensible_heat'] * self.dz)  # sensible heat
                               + sum(sources['latent_heat'] * self.dz))  # latent heat
 
@@ -635,8 +626,8 @@
                     })
 
             fluxes_canopy.update({
-                    'leaf_SW_absorbed': forcing['radiation']['SW_absorbed'],
-                    'leaf_net_LW': forcing['radiation']['LW']['net_leaf'],
+                    'leaf_SW_absorbed': radiation_profiles['sw_absorbed'],
+                    'leaf_net_LW': radiation_profiles['lw']['net_leaf'],
                     'sensible_heat_flux': flux_sensible_heat,  # [W m-2]
                     'energy_closure': energy_closure,
                     'fr_source': sum(sources['fr'] * self.dz)})
