--- conflicted
+++ resolved
@@ -584,10 +584,10 @@
         itermax = 50
         iter_no = 0
         wo = 0.5 # weight of old Ts
-        
+
         # initial guess
         Ts = 0.5 * (Ta + self.temperature)
-        
+
         while err > 0.01 and iter_no < itermax:
             # evaporation demand and supply --> latent heat flux
             es = saturation_vapor_pressure(Ts) / forcing['air_pressure']
@@ -603,45 +603,29 @@
             Told = Ts.copy()
 
             # --- find Ts: Long-wave term is linearized as in Campbell & Norman 1998 Ch 12.
-<<<<<<< HEAD
-            #Te = Ta
-            #gr = 4 * self.emissivity * STEFAN_BOLTZMANN * (Te + DEG_TO_KELVIN)**3 / SPECIFIC_HEAT_AIR
-            #a = Rni - LE
-            #b = SPECIFIC_HEAT_AIR * (ga + gr)
-            #Ts = (a + b * Ta + gms * y[0]) / (b + gms)
-
-            #LW_up linearized against Told (instead of Ta): eoT_s^4 ~= eoT_old^4 + 4eoT_old^3*Ts
-            gr = 4 * self.emissivity * STEFAN_BOLTZMANN * (Told + DEG_TO_KELVIN)**3 / SPECIFIC_HEAT_AIR
-            Rn = (SWabs
-                  + self.emissivity * forcing['lw_dn'] - self.emissivity * STEFAN_BOLTZMANN * (Told + DEG_TO_KELVIN)**4)
-
-            Ts = (Rn + SPECIFIC_HEAT_AIR * (gr * Told + ga * Ta) - LE + gms * y[0]) / (
-                SPECIFIC_HEAT_AIR * (ga + gr) + gms)
-=======
             Te =  0.5 * (Ta + Ts)
-            
+
             gr = 4 * self.emissivity * STEFAN_BOLTZMANN * (Te + DEG_TO_KELVIN)**3 / SPECIFIC_HEAT_AIR
             a = Rni - LE
             b = SPECIFIC_HEAT_AIR * (ga + gr)
             Ts = (a + b * Ta + gms * y[0]) / (b + gms)
-            
+
 #            #LW_up linearized against Told (instead of Ta): eoT_s^4 ~= eoT_old^4 + 4eoT_old^3*Ts
 #            #This results in smaller err but solution does not converge in all cases!
 #            gr = 4 * self.emissivity * STEFAN_BOLTZMANN * (Told + DEG_TO_KELVIN)**3 / SPECIFIC_HEAT_AIR
 #            Rn = (SWabs
-#                  + self.emissivity * forcing['lw_dn'] 
+#                  + self.emissivity * forcing['lw_dn']
 #                  - self.emissivity * STEFAN_BOLTZMANN * (Told + DEG_TO_KELVIN)**4)
 #
 #            Ts = (Rn + SPECIFIC_HEAT_AIR * (gr * Told + ga * Ta) - LE + gms * y[0]) / (
 #                SPECIFIC_HEAT_AIR * (ga + gr) + gms)
->>>>>>> 21b225c3
 
             err = abs(Ts - Told)
             # new guess
             Ts =  wo * Told + (1 - wo) * Ts
-            
+
             iter_no += 1
-            
+
         if iter_no == itermax:
             logger.debug('gt Tsurf: Maximum number of iterations reached: Ts = %.2f, err = %.2f', np.mean(Ts), err)
             # solve Ts assuming evaporating surface is at Ta, then compute Ts and other fluxes
@@ -649,21 +633,21 @@
             # evaporation demand and supply --> latent heat flux
             es = saturation_vapor_pressure(Ta) / forcing['air_pressure']
             LEdemand = LATENT_HEAT * gv * (es - forcing['h2o'])
-        
+
             if LEdemand > 0:
                 LE = min(LEdemand, LATENT_HEAT * max_evaporation_rate)
                 if iter_no > 100:
                     LE = 0.1 * LATENT_HEAT * max_evaporation_rate
             else: # condensation
                 LE = max(LEdemand, LATENT_HEAT * max_condensation_rate)
-                
+
             Te =  0.5 * (Ta + Ts)
-        
+
             gr = 4 * self.emissivity * STEFAN_BOLTZMANN * (Te + DEG_TO_KELVIN)**3 / SPECIFIC_HEAT_AIR
             a = Rni - LE
             b = SPECIFIC_HEAT_AIR * (ga + gr)
             Ts = (a + b * Ta + gms * y[0]) / (b + gms)
-                
+
         # -- energy fluxes  [J m-2 s-1] or [W m-2]
         LWup = self.emissivity * STEFAN_BOLTZMANN * (Ts + DEG_TO_KELVIN)**4
         net_radiation = SWabs +  self.emissivity * forcing['lw_dn'] - LWup
@@ -1149,7 +1133,7 @@
     Ts = forcing['soil_temperature']
     Pamb = forcing['air_pressure']
     afp = porosity - volumetric_water
-    
+
 #    if np.isfinite(afp) == False:
 #        print(afp)
     #-- conductance for h2o "from soil surface through porous media"
@@ -1160,7 +1144,7 @@
     # D/Do, diffusivity in porous media relative to that in free air,
     # Millington and Quirk (1961)
     relative_diffusivity = (np.power(Ta / 293.16, 1.75) * np.power(afp, 10.0/3.0) / porosity**2)
-    
+
     g_molecular = cair * MOLECULAR_DIFFUSIVITY_H2O * relative_diffusivity / moss_height
 
     # [mol m-2 s-1], two resistors in series
