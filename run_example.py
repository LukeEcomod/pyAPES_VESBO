--- conflicted
+++ resolved
@@ -39,14 +39,9 @@
     'forcing': forcing
 }
 
-<<<<<<< HEAD
-# to run multiple simulation with some variable parameters
-params = get_parameter_list(params, 'test')
-=======
-# to run multiple simulation with some variable varying
+# to run multiple simulation with some parameters varying
 # params = get_parameter_list(params, 'test')
 params = get_parameter_list(params, 'bypass_soil')
->>>>>>> f6278591
 
 outputfile, Model = driver(parameters=params, create_ncf=True)
 
